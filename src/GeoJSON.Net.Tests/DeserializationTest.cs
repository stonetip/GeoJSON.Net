﻿using GeoJSON.Net.Feature;
using GeoJSON.Net.Geometry;
using Microsoft.VisualStudio.TestTools.UnitTesting;
using Newtonsoft.Json;
using Newtonsoft.Json.Serialization;
using System;

namespace GeoJSON.Net.Tests
{
    [TestClass]
    public class DeserializationTest
    {
		[TestClass]
		public class DeserializationOfFeatureTest
		{
			[TestMethod]
			public void CanDeserializeFeature()
			{
				#region GeoJSON
				const string geoJsonText = @"{
  'type': 'Feature',
  'id' : 'test-id',
  'geometry': {
    'type': 'Point',
    'coordinates': [125.6, 10.1]
  },
  'properties': {
    'name': 'Dinagat Islands'
  }
}";
				#endregion

				var feature = JsonConvert.DeserializeObject<Feature.Feature>(geoJsonText);

				Assert.IsNotNull(feature);
				Assert.IsNotNull(feature.Properties);
				Assert.IsTrue(feature.Properties.Any());

				Assert.IsNotNull(feature.Properties["name"]);
				Assert.AreEqual(feature.Properties["name"], "Dinagat Islands");

				Assert.AreEqual(feature.Id, "test-id");

				Assert.AreEqual(feature.Geometry.Type, GeoJSONObjectType.Point);
			}
		}

		[TestClass]
		public class DeserializationOfFeatureCollectionTest
		{
			[TestMethod]
			public void CanDeserializeFeatureCollection()
			{
				#region GeoJSON
				const string geoJsonText = @"
{  
   'type':'FeatureCollection',
   'features':[  
      {  
         'type':'Feature',
         'geometry':{  
            'type':'Point',
            'coordinates':[ 102.0, 0.5 ]
         },
         'properties':{  
            'prop0':'value0'
         }
      },
	  {
		'type':'Feature',
		'properties':{'name':'DD'},
		'geometry': {
			'type':'MultiPolygon',
			'coordinates':[[[[-3.124469107867639,56.43179349026641],[-3.181864056758185,56.50435867827879],[-3.080807472497396,56.58041883184697],[-3.204635351704243,56.66878970099241],[-3.153385207792676,56.750141153246226],[-3.300369428804113,56.8589226202768],[-3.20971234483721,56.947300739465064],[-3.064462793503021,56.91976858406769],[-2.972112587880359,56.97746168167823],[-2.854882511931398,56.98360267279684],[-2.680251743133697,56.945352112881636],[-2.615357138064907,56.78566372854147],[-2.493780338741513,56.76540172907848],[-2.315459650038894,56.87577071411662],[-2.224180437247053,56.88745481725907],[-2.309193985939006,56.80497206404891],[-2.410860986028102,56.768333064132314],[-2.551721986204847,56.560417064546556],[-2.719166986355991,56.49336106469278],[-3.124469107867639,56.43179349026641]]],[[[-2.818223720652239,56.423668560365314],[-2.975782222542367,56.380750980197035],[-3.063948244048636,56.392897691447075],[-2.921693986527472,56.452056064793695],[-2.818223720652239,56.423668560365314]]]]
		}
	  },
      {  
         'type':'Feature',
         'geometry':{  
            'type':'Polygon',
            'coordinates':[ [ [ 100.0, 0.0 ], [ 101.0, 0.0 ], [ 101.0, 1.0 ], [ 100.0, 1.0 ], [ 100.0, 0.0 ] ] ]
         },
         'properties':{  
            'prop0':'value0',
            'prop1':{ 'this':'that' }
         }
      }
   ]
}";
				#endregion

				var featureCollection = JsonConvert.DeserializeObject<Feature.FeatureCollection>(geoJsonText);

				Assert.IsNotNull(featureCollection.Features);
				Assert.AreEqual(featureCollection.Features.Count, 3);
				Assert.AreEqual(featureCollection.Features.Count(x => x.Geometry.Type == GeoJSONObjectType.Point), 1);
				Assert.AreEqual(featureCollection.Features.Count(x => x.Geometry.Type == GeoJSONObjectType.MultiPolygon), 1);
				Assert.AreEqual(featureCollection.Features.Count(x => x.Geometry.Type == GeoJSONObjectType.Polygon), 1);
			}
		}

		[TestMethod]
		public void MultiPolygonDeserialization()
		{
			#region geoJsonText

			var geoJsonText = @"{'coordinates':[[[
  [
    -2.6797102391514338,
    52.959676831105995
  ],
  [
    -2.6769029474483279,
    52.9608756693609
  ],
  [
    -2.6079763270327119,
    52.908449372833715
  ],
  [
    -2.5815104708998668,
    52.891287242948195
  ],
  [
    -2.5851645010668989,
    52.875476700983896
  ],
  [
    -2.6050779098387191,
    52.882954723868622
  ],
  [
    -2.6373482332006359,
    52.875255907042678
  ],
  [
    -2.6932445076063951,
    52.878791122091066
  ],
  [
    -2.693133462937789,
    52.89564268523565
  ],
  [
    -2.6548779332193022,
    52.930592009390175
  ],
  [
    -2.6797102391514338,
    52.959676831105995
  ]
]],[[
  [
    -2.69628632041613,
    52.89610842810761
  ],
  [
    -2.75901233808515,
    52.8894641454077
  ],
  [
    -2.7663172788742449,
    52.89938894657412
  ],
  [
    -2.804554822840895,
    52.90253773227807
  ],
  [
    -2.83848602260174,
    52.929801009654575
  ],
  [
    -2.838979264607087,
    52.94013913205788
  ],
  [
    -2.7978187468478741,
    52.937353122653533
  ],
  [
    -2.772273870352612,
    52.920394929466184
  ],
  [
    -2.6996509024137052,
    52.926572918779222
  ],
  [
    -2.69628632041613,
    52.89610842810761
  ]
]]],'type':'MultiPolygon'}";

			#endregion

			var multipolygon = JsonConvert.DeserializeObject<MultiPolygon>(geoJsonText,
				new JsonSerializerSettings { ContractResolver = new CamelCasePropertyNamesContractResolver() });

			Assert.IsNotNull(multipolygon);
			Assert.IsNotNull(multipolygon.Coordinates);
			Assert.IsTrue(multipolygon.Coordinates.Count == 2);
			Assert.IsTrue(multipolygon.Coordinates[0].Coordinates.Count == 1);
			Assert.IsTrue(multipolygon.Coordinates[0].Coordinates[0].Coordinates.Count == 11);
			var firstPolygon = multipolygon.Coordinates.First();
			var firstPoint = firstPolygon.Coordinates[0].Coordinates[0] as GeographicPosition;
			Assert.IsTrue(Math.Abs(firstPoint.Latitude - 52.959676831105995) < 0.0001);
			Assert.IsTrue(Math.Abs(firstPoint.Longitude - -2.6797102391514338) < 0.0001);

			var lastPolygon = multipolygon.Coordinates.Last();
			var lastPoint = lastPolygon.Coordinates.Last().Coordinates.Last() as GeographicPosition;
			Assert.IsTrue(Math.Abs(lastPoint.Latitude - 52.89610842810761) < 0.0001);
			Assert.IsTrue(Math.Abs(lastPoint.Longitude - -2.69628632041613) < 0.0001);
		}

        [TestMethod]
        public void PolygonDeserialization()
        {
            #region geoJsonText
            var geoJsonText = @"{
        'type': 'Polygon',
        'coordinates': [
          [
            [
              5.3173828125,
              52.379790828551016
              
            ],
            [
              5.456085205078125,
              52.36721467920585
            ],
            [
              5.386047363281249,
              52.303440474272755,
                4.23
            ],
            [
              5.3173828125,
              52.379790828551016
            ]
          ]
        ]
      }";
            #endregion
            //geoJsonText = geoJsonText.Replace("\r\n", "");
            var polygon = JsonConvert.DeserializeObject<Polygon>(geoJsonText, new JsonSerializerSettings { ContractResolver = new CamelCasePropertyNamesContractResolver() });

            Assert.IsNotNull(polygon);
            Assert.IsNotNull(polygon.Coordinates);
            Assert.IsTrue(polygon.Coordinates.Count == 1);
            Assert.IsTrue(polygon.Coordinates[0].Coordinates.Count == 4);

            var firstPoint = polygon.Coordinates[0].Coordinates[0] as GeographicPosition;
            Assert.IsTrue(Math.Abs(firstPoint.Latitude - 52.37979082) < 0.0001);
            Assert.IsTrue(Math.Abs(firstPoint.Longitude - 5.3173828125) < 0.0001);
            Assert.IsTrue(!firstPoint.Altitude.HasValue);

            var thirdPoint = polygon.Coordinates[0].Coordinates[2] as GeographicPosition;
            Assert.IsTrue(thirdPoint.Altitude.HasValue && Math.Abs(thirdPoint.Altitude.Value - 4.23) < 0.0001);

        }

        [TestMethod]
        public void PolygonDeserialization1()
        {
            #region geoJsonText
            var geoJsonText = @"{
        'type': 'Polygon',
        'coordinates': [
          [
            [
              165.3173828125,
              -52.379790828551016
            ],
            [
              5.456085205078125,
              52.36721467920585
            ],
            [
              5.386047363281249,
              52.303440474272755,
                4.23
            ],
            [
              165.3173828125,
              -52.379790828551016
            ]
          ]
        ]
      }";
            #endregion
            var polygon = JsonConvert.DeserializeObject<Polygon>(geoJsonText, new JsonSerializerSettings { ContractResolver = new CamelCasePropertyNamesContractResolver() });

            var firstPoint = polygon.Coordinates[0].Coordinates[0] as GeographicPosition;
            Assert.IsTrue(Math.Abs(firstPoint.Latitude + 52.37979082) < 0.0001);
            Assert.IsTrue(Math.Abs(firstPoint.Longitude - 165.3173828125) < 0.0001);
            Assert.IsTrue(!firstPoint.Altitude.HasValue);
        }

        [TestMethod]
        public void PointDeserialization()
        {
            #region data
            var geoJsonText = @"{
        'type': 'Point',
        'coordinates': 
            [
              165.3173828125,
              -52.379790828551016
            ]
      }";
            #endregion
            var point = JsonConvert.DeserializeObject<Point>(geoJsonText, new JsonSerializerSettings { ContractResolver = new CamelCasePropertyNamesContractResolver() });

            var coordinates = point.Coordinates as GeographicPosition;

            Assert.IsTrue(coordinates.Longitude - 165.3173828125 < 0.0001);
            Assert.IsTrue(coordinates.Latitude + 52.379790828551016 < 0.0001);
        }

        [TestMethod]
<<<<<<< HEAD
        public void MultiLineStringDeserialization()
        {
            #region geoJsonText
            var geoJsonText = @"{
        'type': 'MultiLineString',
        'coordinates': [
          [
            [
              5.3173828125,
              52.379790828551016
              
            ],
            [
              5.456085205078125,
              52.36721467920585
            ],
            [
              5.386047363281249,
              52.303440474272755,
                4.23
            ]
          ],
          [
            [
              5.3273828125,
              52.379790828551016
              
            ],
            [
              5.486085205078125,
              52.36721467920585
            ],
            [
              5.426047363281249,
              52.303440474272755,
                4.23
            ]
          ]
        ]
      }";
            #endregion
            //geoJsonText = geoJsonText.Replace("\r\n", "");
            var multiLineString = JsonConvert.DeserializeObject<MultiLineString>(geoJsonText, new JsonSerializerSettings { ContractResolver = new CamelCasePropertyNamesContractResolver() });

            Assert.IsNotNull(multiLineString);
            Assert.IsNotNull(multiLineString.Coordinates);
            Assert.AreEqual(2, multiLineString.Coordinates.Count);
            Assert.AreEqual(3, multiLineString.Coordinates[0].Coordinates.Count);
            Assert.AreEqual(3, multiLineString.Coordinates[1].Coordinates.Count);

            var firstPoint = multiLineString.Coordinates[0].Coordinates[0] as GeographicPosition;
            Assert.IsNotNull(firstPoint);
            Assert.AreEqual(52.37979082, firstPoint.Latitude, 0.0001);
            Assert.AreEqual(5.3173828125, firstPoint.Longitude, 0.0001);
            Assert.IsTrue(!firstPoint.Altitude.HasValue);

            var thirdPoint = multiLineString.Coordinates[0].Coordinates[2] as GeographicPosition;
            Assert.IsNotNull(thirdPoint);
            Assert.IsTrue(thirdPoint.Altitude.HasValue);
            Assert.AreEqual(4.23, thirdPoint.Altitude.Value, 0.0001);

=======
        public void FeatureCollectionDeserialization()
        {
            const string geoJsonText = @"{'type': 'FeatureCollection', 'crs': {'type': 'name','properties': {'name': 'urn:ogc:def:crs:OGC:1.3:CRS84'}},
                'features': [{'type': 'Feature','properties': {'ITEM_CODE': 'PB','UNIQUE_ID': '1570',},'geometry': {'type': 'Polygon', 'coordinates': [[
                [-0.12513, 51.542634],[-0.125125,51.542618],[-0.125279,51.542595],[-0.125362,51.542583],[-0.125369,51.542601],[-0.12513,51.542634]]]}}]}";

            var featureCollection = JsonConvert.DeserializeObject<FeatureCollection>(geoJsonText,
                new JsonSerializerSettings { ContractResolver = new CamelCasePropertyNamesContractResolver() });

            Assert.IsNotNull(featureCollection);
            Assert.AreEqual(1, featureCollection.Features.Count);
>>>>>>> ad923f1c
        }
    }
}<|MERGE_RESOLUTION|>--- conflicted
+++ resolved
@@ -4,6 +4,7 @@
 using Newtonsoft.Json;
 using Newtonsoft.Json.Serialization;
 using System;
+using System.Linq;
 
 namespace GeoJSON.Net.Tests
 {
@@ -320,7 +321,6 @@
         }
 
         [TestMethod]
-<<<<<<< HEAD
         public void MultiLineStringDeserialization()
         {
             #region geoJsonText
@@ -381,8 +381,9 @@
             Assert.IsNotNull(thirdPoint);
             Assert.IsTrue(thirdPoint.Altitude.HasValue);
             Assert.AreEqual(4.23, thirdPoint.Altitude.Value, 0.0001);
-
-=======
+        }
+
+        [TestMethod]
         public void FeatureCollectionDeserialization()
         {
             const string geoJsonText = @"{'type': 'FeatureCollection', 'crs': {'type': 'name','properties': {'name': 'urn:ogc:def:crs:OGC:1.3:CRS84'}},
@@ -394,7 +395,6 @@
 
             Assert.IsNotNull(featureCollection);
             Assert.AreEqual(1, featureCollection.Features.Count);
->>>>>>> ad923f1c
         }
     }
-}+}
