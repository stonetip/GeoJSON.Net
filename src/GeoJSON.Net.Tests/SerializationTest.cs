﻿using GeoJSON.Net.Feature;
using Microsoft.VisualStudio.TestTools.UnitTesting;
using GeoJSON.Net.Geometry;
using Newtonsoft.Json;
using Newtonsoft.Json.Linq;
using Newtonsoft.Json.Serialization;
using System;
using System.Collections.Generic;
using System.Globalization;
using System.Linq;
using System.Text.RegularExpressions;

namespace GeoJSON.Net.Tests
{
    [TestClass]
    public class SerializationTest
    {
        /// <summary>
        /// Serializes the whole Polygon with properties
        /// </summary>
        [TestMethod]
        public void PointFeatureSerialization() 
        {
            var point = new Point(new GeographicPosition(45.79012, 15.94107));
            var featureProperties = new Dictionary<string, object> { {"Name", "Foo"} };
            var model = new Feature.Feature(point, featureProperties);
            var serializedData = JsonConvert.SerializeObject(model, Formatting.Indented, new JsonSerializerSettings { ContractResolver = new CamelCasePropertyNamesContractResolver(), NullValueHandling = NullValueHandling.Ignore });

            Assert.IsFalse(serializedData.Contains("longitude"));
        }

        [TestMethod]
        public void PolygonFeatureSerialization() 
        {
            var coordinates = new List<GeographicPosition> 
                { 
                    new GeographicPosition(52.370725881211314, 4.889259338378906), 
                    new GeographicPosition(52.3711451105601, 4.895267486572266), 
                    new GeographicPosition(52.36931095278263, 4.892091751098633), 
                    new GeographicPosition(52.370725881211314, 4.889259338378906) 
                }.ToList<IPosition>();

            var polygon = new Polygon(new List<LineString> { new LineString(coordinates) });
            var featureProperties = new Dictionary<string, object> { { "Name", "Foo" } };
            var model = new Feature.Feature(polygon, featureProperties);

            var serializedData = JsonConvert.SerializeObject(model, Formatting.Indented, new JsonSerializerSettings { ContractResolver = new CamelCasePropertyNamesContractResolver(), NullValueHandling = NullValueHandling.Ignore });
        }


        [TestMethod]
        public void PolygonSerialization()
        {
            var coordinates = new List<GeographicPosition> 
                { 
                    new GeographicPosition(52.370725881211314, 4.889259338378906), 
                    new GeographicPosition(52.3711451105601, 4.895267486572266), 
                    new GeographicPosition(52.36931095278263, 4.892091751098633), 
                    new GeographicPosition(52.370725881211314, 4.889259338378906) 
                }.ToList<IPosition>();

            var model = new Polygon(new List<LineString> { new LineString(coordinates) });
            var serializedData = JsonConvert.SerializeObject(model, Formatting.Indented, new JsonSerializerSettings { ContractResolver = new CamelCasePropertyNamesContractResolver(), NullValueHandling = NullValueHandling.Ignore });

            var matches = Regex.Matches(serializedData, @"(?<coordinates>[0-9]+([.,][0-9]+))");

            double lng;
            double.TryParse(matches[0].Value, NumberStyles.AllowDecimalPoint, CultureInfo.InvariantCulture, out lng);

            //Double precision can pose a problem 
            Assert.IsTrue(Math.Abs(lng - 4.889259338378906) < 0.0000001);

            Assert.IsTrue(!serializedData.Contains("latitude"));
        }

        [TestMethod]
        public void MultiLineStringSerialization()
        {
            var coordinates = new[]
            {
                new List<IPosition> 
                { 
                    new GeographicPosition(52.370725881211314, 4.889259338378906), 
                    new GeographicPosition(52.3711451105601, 4.895267486572266), 
                    new GeographicPosition(52.36931095278263, 4.892091751098633), 
                    new GeographicPosition(52.370725881211314, 4.889259338378906) 
                },
                new List<IPosition> 
                { 
                    new GeographicPosition(52.370725881211314, 4.989259338378906), 
                    new GeographicPosition(52.3711451105601, 4.995267486572266), 
                    new GeographicPosition(52.36931095278263, 4.992091751098633), 
                    new GeographicPosition(52.370725881211314, 4.989259338378906) 
                },
            };

            var model = new MultiLineString(coordinates.Select(ca => new LineString(ca)).ToList());
            var serializedData = JsonConvert.SerializeObject(model, Formatting.Indented, new JsonSerializerSettings { ContractResolver = new CamelCasePropertyNamesContractResolver(), NullValueHandling = NullValueHandling.Ignore });

            var matches = Regex.Matches(serializedData, @"(?<coordinates>[0-9]+([.,][0-9]+))");

            double lng;
            double.TryParse(matches[0].Value, NumberStyles.AllowDecimalPoint, CultureInfo.InvariantCulture, out lng);

            //Double precision can pose a problem 
            Assert.IsTrue(Math.Abs(lng - 4.889259338378906) < 0.0000001);

            Assert.IsTrue(!serializedData.Contains("latitude"));
        }

        [TestMethod]
        public void GeographicPositionSerialization()
        {
            var model = new GeographicPosition(112.12, 10);

            var serialized = JsonConvert.SerializeObject(model, Formatting.Indented, new JsonSerializerSettings { ContractResolver = new CamelCasePropertyNamesContractResolver() });

            var matches = Regex.Matches(serialized, @"(\d+.\d+)");
            Assert.IsTrue(matches.Count == 2);
            double lng= 0;
            double.TryParse(matches[0].Value, NumberStyles.AllowDecimalPoint | NumberStyles.AllowLeadingSign, CultureInfo.InvariantCulture, out lng);

            Assert.AreEqual(lng, 112.12);
        }

        [TestMethod]
<<<<<<< HEAD
        public void FeatureSerialization()
        {
            var coordinates = new[]
            {
                new List<IPosition> 
                { 
                    new GeographicPosition(52.370725881211314, 4.889259338378906), 
                    new GeographicPosition(52.3711451105601, 4.895267486572266), 
                    new GeographicPosition(52.36931095278263, 4.892091751098633), 
                    new GeographicPosition(52.370725881211314, 4.889259338378906) 
                },
                new List<IPosition> 
                { 
                    new GeographicPosition(52.370725881211314, 4.989259338378906), 
                    new GeographicPosition(52.3711451105601, 4.995267486572266), 
                    new GeographicPosition(52.36931095278263, 4.992091751098633), 
                    new GeographicPosition(52.370725881211314, 4.989259338378906) 
                },
            };
            var settings = new JsonSerializerSettings { ContractResolver = new CamelCasePropertyNamesContractResolver() };
            IGeometryObject geometry;

            geometry = new LineString(coordinates[0]);
            AssertCoordinates(JsonConvert.SerializeObject(new Feature.Feature(geometry), settings), 1, coordinates[0]);
            geometry = new Point(coordinates[0][0]);
            AssertCoordinates(JsonConvert.SerializeObject(new Feature.Feature(geometry), settings), 0, coordinates[0].Take(1).ToArray());
            geometry = new MultiLineString(coordinates.Select(ca => new LineString(ca)).ToList());
            AssertCoordinates(JsonConvert.SerializeObject(new Feature.Feature(geometry), settings), 2, coordinates);
            geometry = new Polygon(coordinates.Select(ca => new LineString(ca)).ToList());
            AssertCoordinates(JsonConvert.SerializeObject(new Feature.Feature(geometry), settings), 2, coordinates);
        }

        [TestMethod]
        public void MultiPolygonSerialization()
        {
            var expectedJson = "{\"geometry\":{\"coordinates\":[[[[0.0,0.0],[1.0,0.0],[1.0,1.0],[0.0,1.0],[0.0,0.0]]],[[[100.0,100.0],[101.0,100.0],[101.0,101.0],[100.0,101.0],[100.0,100.0]],[[200.0,200.0],[201.0,200.0],[201.0,201.0],[200.0,201.0],[200.0,200.0]]]],\"type\":\"MultiPolygon\"},\"properties\":{},\"type\":\"Feature\"}";
            var polygon1 = new Polygon(new List<LineString>
            {
                new LineString((new List<GeographicPosition>
                {
                    new GeographicPosition(0, 0),
                    new GeographicPosition(0, 1),
                    new GeographicPosition(1, 1),
                    new GeographicPosition(1, 0),
                    new GeographicPosition(0, 0)
                }).ToList<IPosition>())

            });

            var polygon2 = new Polygon(new List<LineString>
            {
                new LineString((new List<GeographicPosition>
                {
                    new GeographicPosition(100, 100),
                    new GeographicPosition(100, 101),
                    new GeographicPosition(101, 101),
                    new GeographicPosition(101, 100),
                    new GeographicPosition(100, 100)
                }).ToList<IPosition>()),
                new LineString((new List<GeographicPosition>
                {
                    new GeographicPosition(200, 200),
                    new GeographicPosition(200, 201),
                    new GeographicPosition(201, 201),
                    new GeographicPosition(201, 200),
                    new GeographicPosition(200, 200)
                }).ToList<IPosition>())

            });

            var multipolygon = new MultiPolygon(new List<Polygon> { polygon1, polygon2 });
            var newFeature = new Feature.Feature(multipolygon);
            var serializedData = JsonConvert.SerializeObject(newFeature, Formatting.Indented, new JsonSerializerSettings { ContractResolver = new CamelCasePropertyNamesContractResolver(), NullValueHandling = NullValueHandling.Ignore });
            var serializedDataWithouWhiteSpace = Regex.Replace(serializedData, @"(\s|$)+", "");
            Assert.IsTrue(serializedDataWithouWhiteSpace == expectedJson);
        }

        private void AssertCoordinates(string geojson, int expectedNesting, IEnumerable<object> coords)
        {
            var coordMatch = Regex.Matches(geojson, "\"coordinates\":(.+?)(,\\s*\"|})");
            Assert.AreEqual(1, coordMatch.Count);
            var deserializedCoords = JsonConvert.DeserializeObject<JArray>(coordMatch[0].Groups[1].Value);
            AssertCoordInternal(deserializedCoords, expectedNesting, coords);
        }

        private void AssertCoordInternal(JArray coords, int expectedNesting, IEnumerable<object> expectedCoords)
        {
            Assert.IsTrue(expectedNesting >= 0);

            if (expectedNesting == 0)
            {
                AssertCoordinate((GeographicPosition) expectedCoords.First(), coords);
            }
            else
            {
                var enumerator = expectedCoords.GetEnumerator();
                var moveNext = enumerator.MoveNext();
                var i = 0;

                foreach (var deserializedCoord in coords)
                {
                    Assert.IsTrue(moveNext);
                    var array = deserializedCoord as JArray;
                    if (array != null && array.Count > 0 && !(array[0] is JValue))
                    {
                        AssertCoordInternal(array, expectedNesting - 1, (IEnumerable<object>)enumerator.Current);
                    }
                    else if (array != null)
                    {
                        var expectedCoord = (GeographicPosition)enumerator.Current;
                        AssertCoordinate(expectedCoord, array);
                    }

                    moveNext = enumerator.MoveNext();
                    i++;
                }
            }
        }

        private static void AssertCoordinate(GeographicPosition expectedCoord, JArray array)
        {
            Assert.AreEqual(expectedCoord.Latitude, (double) array[1], 1e-6);
            Assert.AreEqual(expectedCoord.Longitude, (double) array[0], 1e-6);
=======
        public void FeatureCollectionSerialization()
        {
            var model = new FeatureCollection(null);
            for (var i = 10; i-->0;)
            {
                var geom = new LineString(new[]
                {
                    new GeographicPosition(51.010, -1.034),
                    new GeographicPosition(51.010, -0.034),
                });

                var props = new Dictionary<string, object>();
                props.Add("test1", "1");
                props.Add("test2", 2);

                var feature = new Feature.Feature(geom, props);
                model.Features.Add(feature);
            }

            var serialized = JsonConvert.SerializeObject(model, Formatting.Indented, new JsonSerializerSettings { ContractResolver = new CamelCasePropertyNamesContractResolver() });
            
            Assert.IsNotNull(serialized);
            Assert.IsFalse(string.IsNullOrEmpty(serialized));
>>>>>>> ad923f1c
        }
    }
}<|MERGE_RESOLUTION|>--- conflicted
+++ resolved
@@ -124,7 +124,32 @@
         }
 
         [TestMethod]
-<<<<<<< HEAD
+        public void FeatureCollectionSerialization()
+        {
+            var model = new FeatureCollection(null);
+            for (var i = 10; i-- > 0; )
+            {
+                var geom = new LineString(new[]
+                {
+                    new GeographicPosition(51.010, -1.034),
+                    new GeographicPosition(51.010, -0.034),
+                });
+
+                var props = new Dictionary<string, object>();
+                props.Add("test1", "1");
+                props.Add("test2", 2);
+
+                var feature = new Feature.Feature(geom, props);
+                model.Features.Add(feature);
+            }
+
+            var serialized = JsonConvert.SerializeObject(model, Formatting.Indented, new JsonSerializerSettings { ContractResolver = new CamelCasePropertyNamesContractResolver() });
+
+            Assert.IsNotNull(serialized);
+            Assert.IsFalse(string.IsNullOrEmpty(serialized));
+        }
+
+        [TestMethod]
         public void FeatureSerialization()
         {
             var coordinates = new[]
@@ -156,7 +181,7 @@
             geometry = new Polygon(coordinates.Select(ca => new LineString(ca)).ToList());
             AssertCoordinates(JsonConvert.SerializeObject(new Feature.Feature(geometry), settings), 2, coordinates);
         }
-
+       
         [TestMethod]
         public void MultiPolygonSerialization()
         {
@@ -248,31 +273,6 @@
         {
             Assert.AreEqual(expectedCoord.Latitude, (double) array[1], 1e-6);
             Assert.AreEqual(expectedCoord.Longitude, (double) array[0], 1e-6);
-=======
-        public void FeatureCollectionSerialization()
-        {
-            var model = new FeatureCollection(null);
-            for (var i = 10; i-->0;)
-            {
-                var geom = new LineString(new[]
-                {
-                    new GeographicPosition(51.010, -1.034),
-                    new GeographicPosition(51.010, -0.034),
-                });
-
-                var props = new Dictionary<string, object>();
-                props.Add("test1", "1");
-                props.Add("test2", 2);
-
-                var feature = new Feature.Feature(geom, props);
-                model.Features.Add(feature);
-            }
-
-            var serialized = JsonConvert.SerializeObject(model, Formatting.Indented, new JsonSerializerSettings { ContractResolver = new CamelCasePropertyNamesContractResolver() });
-            
-            Assert.IsNotNull(serialized);
-            Assert.IsFalse(string.IsNullOrEmpty(serialized));
->>>>>>> ad923f1c
         }
     }
 }